--- conflicted
+++ resolved
@@ -34,20 +34,12 @@
 	// v4Ranges contains the IPV4 addresses that are part of this
 	// pool. config.Parse guarantees that these are non-overlapping,
 	// both within and between pools.
-<<<<<<< HEAD
-	v4Ranges []*IPRange
-=======
 	v4Ranges []*purelbv1.IPRange
->>>>>>> 5a73c7c3
 
 	// v6Ranges contains the IPV6 addresses that are part of this
 	// pool. config.Parse guarantees that these are non-overlapping,
 	// both within and between pools.
-<<<<<<< HEAD
-	v6Ranges []*IPRange
-=======
 	v6Ranges []*purelbv1.IPRange
->>>>>>> 5a73c7c3
 
 	// Map of the addresses that have been assigned.
 	addressesInUse map[string]map[string]bool // ip.String() -> svc name -> true
@@ -76,11 +68,7 @@
 
 	// See if there's an IPV6 range in the spec
 	for _, v6pool := range spec.V6Pools {
-<<<<<<< HEAD
-		iprange, err := NewIPRange(v6pool.Pool)
-=======
 		iprange, err := purelbv1.NewIPRange(v6pool.Pool)
->>>>>>> 5a73c7c3
 		if err != nil {
 			return nil, err
 		}
@@ -99,11 +87,7 @@
 
 	// See if there's an IPV4 range in the spec
 	for _, v4pool := range spec.V4Pools {
-<<<<<<< HEAD
-		iprange, err := NewIPRange(v4pool.Pool)
-=======
 		iprange, err := purelbv1.NewIPRange(v4pool.Pool)
->>>>>>> 5a73c7c3
 		if err != nil {
 			return nil, err
 		}
@@ -349,11 +333,7 @@
 // next returns the next net.IP within this Pool, or nil if the
 // provided net.IP is the last address in the range.
 func (p LocalPool) next(ip net.IP) net.IP {
-<<<<<<< HEAD
-	if local.AddrFamily(ip) == nl.FAMILY_V6 {
-=======
 	if purelbv1.AddrFamily(ip) == nl.FAMILY_V6 {
->>>>>>> 5a73c7c3
 		for i, v6 := range p.v6Ranges {
 			// If this range contains the current address, and has another
 			// address available then return that.
@@ -376,11 +356,7 @@
 		}
 	}
 
-<<<<<<< HEAD
-	if local.AddrFamily(ip) == nl.FAMILY_V4 {
-=======
 	if purelbv1.AddrFamily(ip) == nl.FAMILY_V4 {
->>>>>>> 5a73c7c3
 		for i, v4 := range p.v4Ranges {
 			// If this range contains the current address, and has another
 			// address available then return that.
