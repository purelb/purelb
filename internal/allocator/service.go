// Copyright 2017 Google Inc.
// Copyright 2020 Acnodal Inc.
//
// Licensed under the Apache License, Version 2.0 (the "License");
// you may not use this file except in compliance with the License.
// You may obtain a copy of the License at
//
//      http://www.apache.org/licenses/LICENSE-2.0
//
// Unless required by applicable law or agreed to in writing, software
// distributed under the License is distributed on an "AS IS" BASIS,
// WITHOUT WARRANTIES OR CONDITIONS OF ANY KIND, either express or implied.
// See the License for the specific language governing permissions and
// limitations under the License.

package allocator

import (
	"fmt"
	"net"
	"strings"

	"github.com/go-kit/kit/log"
	v1 "k8s.io/api/core/v1"

	"purelb.io/internal/k8s"
	purelbv1 "purelb.io/pkg/apis/v1"
)

const (
	EPICIngressDomain = ".client.acnodal.io"
)

func (c *controller) SetBalancer(svc *v1.Service, _ *v1.Endpoints) k8s.SyncState {
	nsName := svc.Namespace + "/" + svc.Name
	log := log.With(c.logger, "svc-name", nsName)

	if !c.synced {
		log.Log("op", "allocateIP", "error", "controller not synced")
		return k8s.SyncStateError
	}

	// If the service isn't a LoadBalancer then we might need to clean
	// up. It might have been a load balancer before and the user might
	// have changed it to tell us to release the address
	if svc.Spec.Type != "LoadBalancer" {

		// If it's ours then we need to clean up
		if svc.Annotations[purelbv1.BrandAnnotation] == purelbv1.Brand {

			// If it has an address then release it
			if len(svc.Status.LoadBalancer.Ingress) > 0 {
				log.Log("event", "unassign", "ingress-address", svc.Status.LoadBalancer.Ingress, "reason", "type is not LoadBalancer")
				c.client.Infof(svc, "IPReleased", fmt.Sprintf("Service is %s, not a LoadBalancer", svc.Spec.Type))
				if err := c.ips.Unassign(nsName); err != nil {
					c.logger.Log("event", "unassign", "error", err)
					return k8s.SyncStateError
				}
				svc.Status.LoadBalancer.Ingress = nil
			}

			// "Un-own" the service. Remove PureLB's internal Annotations so
			// we'll re-allocate if the user flips this service back to a
			// LoadBalancer
			for _, a := range []string{purelbv1.BrandAnnotation, purelbv1.PoolAnnotation, purelbv1.ServiceAnnotation, purelbv1.GroupAnnotation, purelbv1.EndpointAnnotation, purelbv1.IntAnnotation, purelbv1.NodeAnnotation} {
				delete(svc.Annotations, a)
			}
		}

		// It's not a LoadBalancer so there's nothing more for us to do
		return k8s.SyncStateSuccess
	}

	// If the ClusterIP is malformed or not set we can't determine the
	// ipFamily to use.
	clusterIP := net.ParseIP(svc.Spec.ClusterIP)
	if clusterIP == nil {
		log.Log("event", "clearAssignment", "reason", "noClusterIP")
		return k8s.SyncStateSuccess
	}

	// Check if the service already has an address
	if len(svc.Status.LoadBalancer.Ingress) > 0 {
		log.Log("event", "hasIngress", "ingress", svc.Status.LoadBalancer.Ingress)

		// if it's one of ours then we'll tell the allocator about it, in
		// case it didn't know but needs to. one example of this is at
		// startup where our allocation database is empty and we get
		// notifications of all the services. we can use the notifications
		// to warm up our database so we don't allocate the same address
		// twice. another example is when the user edits a service,
		// although that would be better handled in a webhook.
		if svc.Annotations != nil && svc.Annotations[purelbv1.BrandAnnotation] == purelbv1.Brand {
			if existingIP := parseIngress(log, svc.Status.LoadBalancer.Ingress[0]); existingIP != nil {

				// The service has an IP so we'll attempt to formally allocate
<<<<<<< HEAD
				// it. If something goes wrong then we'll release it which
				// will cause a re-allocation attempt
				if err := c.ips.NotifyExisting(svc, existingIP); err != nil {
					log.Log("event", "unassign", "ingress-address", svc.Status.LoadBalancer.Ingress, "reason", err.Error())
					c.client.Infof(svc, "IPReleased", err.Error())
					if err := c.ips.Unassign(nsName); err != nil {
						c.logger.Log("event", "unassign", "error", err)
						return k8s.SyncStateError
					}
					svc.Status.LoadBalancer.Ingress = nil
=======
				// it. If something goes wrong then we'll log it but won't do
				// anything else so we don't cause more trouble.
				_, err := c.ips.Assign(svc, existingIP)
				if err != nil {
					log.Log("event", "unassign", "ingress-address", svc.Status.LoadBalancer.Ingress, "reason", err.Error())
>>>>>>> acabc237
				}
			}
		}

		// If the service already has an address then we don't need to
		// allocate one.
		return k8s.SyncStateSuccess
	}

	pool, lbIP, err := c.ips.AllocateAnyIP(svc)
	if err != nil {
		log.Log("op", "allocateIP", "error", err, "msg", "IP allocation failed")
		c.client.Errorf(svc, "AllocationFailed", "Failed to allocate IP for %q: %s", nsName, err)
		return k8s.SyncStateSuccess
	}
	log.Log("event", "ipAllocated", "ip", lbIP, "pool", pool)
	c.client.Infof(svc, "IPAllocated", "Assigned IP %s from pool %s", lbIP, pool)

	// we have an IP selected somehow, so program the data plane
	c.addIngress(svc, lbIP)

	// annotate the service as "ours" and annotate the pool from which
	// the address came
	if svc.Annotations == nil {
		svc.Annotations = map[string]string{}
	}
	svc.Annotations[purelbv1.BrandAnnotation] = purelbv1.Brand
	svc.Annotations[purelbv1.PoolAnnotation] = pool

	return k8s.SyncStateSuccess
}

// addIngress adds "address" to the Spec.Ingress field of "svc".
func (c *controller) addIngress(svc *v1.Service, address net.IP) {
	var ingress []v1.LoadBalancerIngress

	// We program the service differently depending on where the address
	// came from.
	//
	// If it's a locally-allocated address then we add it to the
	// LoadBalancerIngress.IP field which in ipvs mode will cause
	// kube-proxy to add the address to the kube-ipvs0 bridge
	// interface. This is needed for proper packet forwarding.
	//
	// If the address was allocated from the Acnodal EPIC, though, then
	// it should not be added to kube-ipvs0 because that would interfere
	// with proper packet forwarding to the endpoints after the packets
	// have been decapsulated. To do that we add the address to the
	// LoadBalancerIngress.Hostname field. This isn't documented well
	// but it's also done by cloud providers.
	//
	// More info: https://github.com/kubernetes/kubernetes/pull/79976
	if _, hasServiceAnnotation := svc.Annotations[purelbv1.ServiceAnnotation]; hasServiceAnnotation {
		hostName := strings.Replace(address.String(), ".", "-", -1) + EPICIngressDomain
		ingress = append(ingress, v1.LoadBalancerIngress{Hostname: hostName})
		c.logger.Log("event", "programmed ingress address", "dest", "Hostname", "address", hostName)
	} else {
		ingress = append(ingress, v1.LoadBalancerIngress{IP: address.String()})
		c.logger.Log("programmed ingress address", "dest", "IP", "address", address.String())
	}

	svc.Status.LoadBalancer.Ingress = ingress
}

// parseIngress parses the contents of a service Spec.Ingress
// field. The contents can be either a hostname or an IP address. If
// it's an IP then we'll return that, but if it's a hostname then it
// was formatted by addIngress() and we need to parse it
// ourselves. The returned IP will be valid only if it is not nil.
func parseIngress(log log.Logger, raw v1.LoadBalancerIngress) net.IP {
	// This is the easy case. It's an IP address so net.ParseIP will do
	// the work for us.
	if ip := net.ParseIP(raw.IP); ip != nil {
		return ip
	}

	// See if it's a hostname that we formatted.
	if strings.HasSuffix(raw.Hostname, EPICIngressDomain) {
		host_ := strings.ReplaceAll(raw.Hostname, EPICIngressDomain, "")
		host := strings.Replace(host_, "-", ".", -1)
		if ip := net.ParseIP(host); ip != nil {
			return ip
		}
	}

	log.Log("error", "can't parse address as either IP or EPIC hostname", "rawAddress", raw)
	return nil
}<|MERGE_RESOLUTION|>--- conflicted
+++ resolved
@@ -94,24 +94,10 @@
 			if existingIP := parseIngress(log, svc.Status.LoadBalancer.Ingress[0]); existingIP != nil {
 
 				// The service has an IP so we'll attempt to formally allocate
-<<<<<<< HEAD
-				// it. If something goes wrong then we'll release it which
-				// will cause a re-allocation attempt
-				if err := c.ips.NotifyExisting(svc, existingIP); err != nil {
-					log.Log("event", "unassign", "ingress-address", svc.Status.LoadBalancer.Ingress, "reason", err.Error())
-					c.client.Infof(svc, "IPReleased", err.Error())
-					if err := c.ips.Unassign(nsName); err != nil {
-						c.logger.Log("event", "unassign", "error", err)
-						return k8s.SyncStateError
-					}
-					svc.Status.LoadBalancer.Ingress = nil
-=======
 				// it. If something goes wrong then we'll log it but won't do
 				// anything else so we don't cause more trouble.
-				_, err := c.ips.Assign(svc, existingIP)
-				if err != nil {
-					log.Log("event", "unassign", "ingress-address", svc.Status.LoadBalancer.Ingress, "reason", err.Error())
->>>>>>> acabc237
+				if err := c.ips.NotifyExisting(svc, existingIP); err != nil {
+					log.Log("event", "notifyFailure", "ingress-address", svc.Status.LoadBalancer.Ingress, "reason", err.Error())
 				}
 			}
 		}
